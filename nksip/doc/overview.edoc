--- conflicted
+++ resolved
@@ -130,11 +130,7 @@
 
 There are several situations in any SIP enabled application where we must send to the other party a SIP URI showing the protocol, IP and port where we are currently listening to receive new requests. A <i>Contact</i> header is used for this. For example when sending a REGISTER we must indicate to the registrar where it must send any request directed to us. When starting a dialog with INVITE we must inform the other party where to receive in-dialog requests.
 
-<<<<<<< HEAD
-NkSIP will try to automatically generate a correct <i>Contact</i> header for you, using the same transport, IP and port used to send this specific request. For example, if we have a <i>SipApp</i> listening on 192.168.0.1:5070 for UDP and TCP, and 192.168.0.1:5071 for TLS, sending a REGISTER to the <i>URI</i> `sip:registrar.com;transport=tcp', will generate a `Contact' header like `&gt;sip:192.168.0.1:5070;transport=tcp&lt;'.
-=======
 NkSIP will try to automatically generate a correct <i>Contact</i> header for you, using the same transport, IP and port used to send this specific request. For example, if we have a <i>SipApp</i> listening on 192.168.0.1:5070 for UDP and TCP, and 192.168.0.1:5071 for TLS, sending a REGISTER to the <i>URI</i> `<sip:registrar.com;transport=tcp>', will generate a `Contact' header like `<sip:192.168.0.1:5070;transport=tcp>'.
->>>>>>> 2b449092
 
 If the listening address of the selected transport is <i>0.0.0.0</i> (meaning "listen on all interfaces") NkSIP will try to find, among all the IPs of the host, which is the <i>best</i> one to use. It uses a sorted list of network cards (specifically `eth0', `eth1', `en0' and `en1') fetching the IP from the first active network card. If none is available it will get any IP from the host.
 
