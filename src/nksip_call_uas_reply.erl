--- conflicted
+++ resolved
@@ -84,11 +84,7 @@
         {ok, Resp2} -> ok;
         error -> {Resp2, _} = nksip_reply:reply(Req, service_unavailable)
     end,
-<<<<<<< HEAD
-    #sipmsg{class={resp, Code1}} = Resp2,
-=======
-    #sipmsg{class={resp, Code1, _Reason}} = Resp1,
->>>>>>> ddf4495a
+    #sipmsg{class={resp, Code1, _Reason}} = Resp2,
     Call1 = case Req of
         #sipmsg{} when Code1>=200, Code<300 ->
             nksip_call_lib:update_auth(DialogId, Req, Call);
